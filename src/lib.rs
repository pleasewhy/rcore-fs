--- conflicted
+++ resolved
@@ -30,11 +30,7 @@
 
 pub use sfs::*;
 pub use vfs::*;
-<<<<<<< HEAD
-
-#[cfg(feature = "ucore")]
-#[global_allocator]
-pub static UCORE_ALLOCATOR: c_interface::UcoreAllocator = c_interface::UcoreAllocator{};
+pub use blocked_device::BlockedDevice;
 
 #[cfg(any(test, feature = "std"))]
 pub mod std_impl {
@@ -59,7 +55,4 @@
             }
         }
     }
-}
-=======
-pub use blocked_device::BlockedDevice;
->>>>>>> ca10d112
+}